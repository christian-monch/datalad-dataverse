--- conflicted
+++ resolved
@@ -67,7 +67,6 @@
       ]
     },
     {
-<<<<<<< HEAD
       "login": "enicolaisen",
       "name": "enicolaisen",
       "avatar_url": "https://avatars.githubusercontent.com/u/59887397?v=4",
@@ -75,7 +74,8 @@
       "contributions": [
         "doc"
       ]
-=======
+     },
+     {
       "login": "rgbayrak",
       "name": "Roza",
       "avatar_url": "https://avatars.githubusercontent.com/u/26470013?v=4",
@@ -101,7 +101,6 @@
       "contributions": [
         "code"
       ]
->>>>>>> 09acfdd3
     }
   ],
   "contributorsPerLine": 7,
@@ -110,4 +109,4 @@
   "repoType": "github",
   "repoHost": "https://github.com",
   "skipCi": true
-}+}
