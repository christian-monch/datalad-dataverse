--- conflicted
+++ resolved
@@ -101,17 +101,20 @@
     # Export API
     #
     def checkpresentexport(self, key, remote_file):
-        remote_file = mangle_path(remote_file)
+        # Only check latest version of dataverse dataset here.
+        # Doesn't currently work for keys from older versions,
+        # because annex does not even call CHECKPRESENT
+        # https://github.com/datalad/datalad-dataverse/issues/146#issuecomment-1214409351
         stored_ids = self._get_annex_fileid_record(key)
         if stored_ids:
-            # Only check latest version in export mode.
             return self._get_fileid_from_remotepath(
                 remote_file, latest_only=True) in stored_ids
         else:
-<<<<<<< HEAD
-=======
-            # In export mode, we need to fix remote paths:
->>>>>>> 53ada5ea
+            # TODO without a stored ID shouldn't the answer to CHECKPRESENT
+            # be False?
+            # https://github.com/datalad/datalad-dataverse/pull/237#discussion_r1135119335
+            # TODO check that datalad-annex clone test covers this,
+            # and remove.
             return self._dvds.has_path_in_latest_version(remote_file)
 
     def transferexport_store(self, key, local_file, remote_file):
@@ -125,37 +128,27 @@
         self._upload_file(remote_file, key, local_file, replace_id)
 
     def transferexport_retrieve(self, key, local_file, remote_file):
-<<<<<<< HEAD
-        # In export mode, we need to fix remote paths:
-        remote_file = mangle_path(remote_file)
+        stored_ids = self._get_annex_fileid_record(key)
+        if not stored_ids:
+            raise RemoteError(f"Key {key} unavailable")
 
-        # Note, that content retrieval doesn't care where the content is coming
+        # Content retrieval doesn't care where the content is coming
         # from. Hence, taking the first ID on record should suffice.
-        stored_ids = self._get_annex_fileid_record(key)
+        # TODO it may be that any one of the record fileid is not longer
+        # available. An alternative would be to simply loop over the
+        # records and have get_fileid_from_remotepath() generate the
+        # last candidate.
         file_id = stored_ids[0] if stored_ids \
             else self._get_fileid_from_remotepath(remote_file, latest_only=True)
-
-=======
-        file_id = self._get_annex_fileid_record(key) \
-            or self._get_fileid_from_remotepath(remote_file, latest_only=True)
->>>>>>> 53ada5ea
-        if file_id is None:
-            raise RemoteError(f"Key {key} unavailable")
 
         self._download_file(file_id, local_file)
 
     def removeexport(self, key, remote_file):
-<<<<<<< HEAD
-        remote_file = mangle_path(remote_file)
-
-        # For removal, path matching needs to be done, since we could have
+        # For removal, path matching needs to be done, because we could have
         # several copies (dataverse IDs) of the content. Need to remove the one
         # that also matches the path.
         rm_id = self._get_fileid_from_remotepath(remote_file, latest_only=True)
-=======
-        rm_id = self._get_annex_fileid_record(key) \
-            or self._get_fileid_from_remotepath(remote_file, latest_only=True)
->>>>>>> 53ada5ea
+        # _remove_file() takes care of removing the fileid record
         self._remove_file(key, rm_id)
 
     def renameexport(self, key, filename, new_filename):
@@ -165,22 +158,15 @@
         Otherwise annex calls removeexport + transferexport_store, which
         does not scale well performance-wise.
         """
-
         # We cannot rely on ID lookup, since there could be several. We need to
         # match the path.
-        rename_id = self._get_fileid_from_remotepath(mangle_path(filename),
-                                                     latest_only=True)
+        rename_id = self._get_fileid_from_remotepath(
+            filename, latest_only=True)
         try:
             self._dvds.rename_file(
-<<<<<<< HEAD
-                new_path=mangle_path(new_filename),
+                new_path=new_filename,
                 rename_id=rename_id,
-                rename_path=mangle_path(filename),
-=======
-                new_path=new_filename,
-                rename_id=self._get_annex_fileid_record(key),
                 rename_path=filename,
->>>>>>> 53ada5ea
             )
         except RuntimeError as e:
             raise UnsupportedRequest() from e
